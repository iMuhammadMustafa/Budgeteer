--- conflicted
+++ resolved
@@ -289,20 +289,6 @@
   if (error) throw new Error(error.message);
   return data;
 };
-
-<<<<<<< HEAD
-export const getTransactionByTransferId = async (id: string, tenantId: string) => {
-  const repository = new TransactionSupaRepository();
-  return repository.getByTransferId(id, tenantId);
-};
-
-export const getTransactionsByName = async (text: string, tenantId: string) => {
-  const repository = new TransactionSupaRepository();
-  return repository.findByName(text, tenantId);
-};
-
-=======
->>>>>>> 74dce17f
 export const createTransaction = async (transaction: Inserts<TableNames.Transactions>) => {
   const repository = new TransactionSupaRepository();
   return repository.create(transaction);
