// Real implementation moved from Stats.api.ts
import dayjs from "dayjs";
import supabase from "@/src/providers/Supabase";
import { EnumNames, ViewNames } from "@/src/types/db/TableNames";
import {
  StatsDailyTransactions,
  StatsMonthlyTransactionsTypes,
  StatsMonthlyCategoriesTransactions,
  StatsMonthlyAccountsTransactions,
  StatsNetWorthGrowth,
  TransactionType,
} from "@/src/types/db/Tables.Types";
import { IStatsRepository } from "../interfaces/IStatsRepository";

export class StatsSupaRepository implements IStatsRepository {
  async getStatsDailyTransactions(
    tenantId: string,
    startDate?: string,
    endDate?: string,
    type?: TransactionType,
  ): Promise<StatsDailyTransactions[]> {
    const { data, error } = await supabase
      .from(ViewNames.StatsDailyTransactions)
      .select()
      .eq("tenantid", tenantId)
      .eq("type", type ?? "Expense")
      .gte("date", startDate ?? dayjs().startOf("week").toISOString())
      .lte("date", endDate ?? dayjs().endOf("week").toISOString());

    if (error) throw new Error(error.message);
    return data;
  }
<<<<<<< HEAD

  async getStatsMonthlyTransactionsTypes(
    tenantId: string,
    startDate?: string,
    endDate?: string,
  ): Promise<StatsMonthlyTransactionsTypes[]> {
    const { data, error } = await supabase
      .from(ViewNames.StatsMonthlyTransactionsTypes)
      .select()
      .eq("tenantid", tenantId)
      .gte("date", startDate ?? dayjs().startOf("week").toISOString())
      .lte("date", endDate ?? dayjs().endOf("week").toISOString());

    if (error) throw new Error(error.message);
    return data;
  }

  async getStatsMonthlyCategoriesTransactions(
    tenantId: string,
    startDate?: string,
    endDate?: string,
  ): Promise<StatsMonthlyCategoriesTransactions[]> {
    const formattedStartDate = startDate
      ? dayjs(startDate).startOf("month").format("YYYY-MM-DD")
      : dayjs().startOf("month").format("YYYY-MM-DD");

    const formattedEndDate = endDate
      ? dayjs(endDate).endOf("month").format("YYYY-MM-DD")
      : dayjs().endOf("month").format("YYYY-MM-DD");

    const { data, error } = await supabase
      .from(ViewNames.StatsMonthlyCategoriesTransactions)
      .select(
        `
        groupid,
        categoryid,
        groupname,
        categoryname,
        sum,
        type,
        groupicon,
        categoryicon,
        groupbudgetamount,
        categorybudgetamount,
        date,
        categorybudgetamount,
        categorybudgetfrequency,
        categorycolor,
        categorydisplayorder,
        categoryicon,
        groupbudgetfrequency,
        groupcolor,
        groupdisplayorder
      `,
      )
      .eq("tenantid", tenantId)
      .in("type", ["Expense", "Adjustment"])
      .gte("date", formattedStartDate)
      .lte("date", formattedEndDate);

    if (error) throw new Error(error.message);
    return data as StatsMonthlyCategoriesTransactions[];
  }

  async getStatsMonthlyAccountsTransactions(
    tenantId: string,
    startDate?: string,
    endDate?: string,
  ): Promise<StatsMonthlyAccountsTransactions[]> {
    const formattedStartDate = startDate
      ? dayjs(startDate).startOf("month").format("YYYY-MM-DD")
      : dayjs().startOf("month").format("YYYY-MM-DD");

    const formattedEndDate = endDate
      ? dayjs(endDate).endOf("month").format("YYYY-MM-DD")
      : dayjs().endOf("month").format("YYYY-MM-DD");

    const { data, error } = await supabase
      .from(ViewNames.StatsMonthlyAccountsTransactions)
      .select()
      .eq("tenantid", tenantId)
      .gte("date", formattedStartDate)
      .lte("date", formattedEndDate);

    if (error) throw new Error(error.message);
    return data;
  }

  async getStatsNetWorthGrowth(tenantId: string, startDate?: string, endDate?: string): Promise<StatsNetWorthGrowth[]> {
    const { data, error } = await supabase
      .from(ViewNames.StatsNetWorthGrowth)
      .select("*")
      .eq("tenantid", tenantId)
      .gte("month", startDate ?? dayjs().startOf("year").format("YYYY-MM-DD"))
      .lte("month", endDate ?? dayjs().endOf("year").format("YYYY-MM-DD"))
      .order("month", { ascending: true });

    if (error) throw new Error(error.message);
    return data;
  }
}

// Legacy functions for backward compatibility (can be removed after migration)
export const getStatsDailyTransactions = async (
  tenantId: string,
  startDate?: string,
  endDate?: string,
  type?: TransactionType,
) => {
  const repository = new StatsSupaRepository();
  return repository.getStatsDailyTransactions(tenantId, startDate, endDate, type);
};

export const getStatsMonthlyTransactionsTypes = async (tenantId: string, startDate?: string, endDate?: string) => {
  const repository = new StatsSupaRepository();
  return repository.getStatsMonthlyTransactionsTypes(tenantId, startDate, endDate);
};

export const getStatsMonthlyCategoriesTransactions = async (
  tenantId: string,
  startDate?: string,
  endDate?: string,
): Promise<StatsMonthlyCategoriesTransactions[]> => {
  const repository = new StatsSupaRepository();
  return repository.getStatsMonthlyCategoriesTransactions(tenantId, startDate, endDate);
};

export const getStatsMonthlyAccountsTransactions = async (tenantId: string, startDate?: string, endDate?: string) => {
  const repository = new StatsSupaRepository();
  return repository.getStatsMonthlyAccountsTransactions(tenantId, startDate, endDate);
};

export const getStatsNetWorthGrowth = async (tenantId: string, startDate?: string, endDate?: string) => {
  const repository = new StatsSupaRepository();
  return repository.getStatsNetWorthGrowth(tenantId, startDate, endDate);
};
=======

  async getStatsMonthlyTransactionsTypes(
    tenantId: string,
    startDate?: string,
    endDate?: string,
  ): Promise<StatsMonthlyTransactionsTypes[]> {
    const { data, error } = await supabase
      .from(ViewNames.StatsMonthlyTransactionsTypes)
      .select()
      .eq("tenantid", tenantId)
      .gte("date", startDate ?? dayjs().startOf("week").toISOString())
      .lte("date", endDate ?? dayjs().endOf("week").toISOString());

    if (error) throw new Error(error.message);
    return data;
  }

  async getStatsMonthlyCategoriesTransactions(
    tenantId: string,
    startDate?: string,
    endDate?: string,
  ): Promise<StatsMonthlyCategoriesTransactions[]> {
    const formattedStartDate = startDate
      ? dayjs(startDate).startOf("month").format("YYYY-MM-DD")
      : dayjs().startOf("month").format("YYYY-MM-DD");

    const formattedEndDate = endDate
      ? dayjs(endDate).endOf("month").format("YYYY-MM-DD")
      : dayjs().endOf("month").format("YYYY-MM-DD");

    const { data, error } = await supabase
      .from(ViewNames.StatsMonthlyCategoriesTransactions)
      .select(
        `
        groupid,
        categoryid,
        groupname,
        categoryname,
        sum,
        type,
        groupicon,
        categoryicon,
        groupbudgetamount,
        categorybudgetamount,
        date,
        categorybudgetamount,
        categorybudgetfrequency,
        categorycolor,
        categorydisplayorder,
        categoryicon,
        groupbudgetfrequency,
        groupcolor,
        groupdisplayorder
      `,
      )
      .eq("tenantid", tenantId)
      .in("type", ["Expense", "Adjustment"])
      .gte("date", formattedStartDate)
      .lte("date", formattedEndDate);

    if (error) throw new Error(error.message);
    return data as StatsMonthlyCategoriesTransactions[];
  }

  async getStatsMonthlyAccountsTransactions(
    tenantId: string,
    startDate?: string,
    endDate?: string,
  ): Promise<StatsMonthlyAccountsTransactions[]> {
    const formattedStartDate = startDate
      ? dayjs(startDate).startOf("month").format("YYYY-MM-DD")
      : dayjs().startOf("month").format("YYYY-MM-DD");

    const formattedEndDate = endDate
      ? dayjs(endDate).endOf("month").format("YYYY-MM-DD")
      : dayjs().endOf("month").format("YYYY-MM-DD");

    const { data, error } = await supabase
      .from(ViewNames.StatsMonthlyAccountsTransactions)
      .select()
      .eq("tenantid", tenantId)
      .gte("date", formattedStartDate)
      .lte("date", formattedEndDate);

    if (error) throw new Error(error.message);
    return data;
  }

  async getStatsNetWorthGrowth(tenantId: string, startDate?: string, endDate?: string): Promise<StatsNetWorthGrowth[]> {
    const { data, error } = await supabase
      .from(ViewNames.StatsNetWorthGrowth)
      .select("*")
      .eq("tenantid", tenantId)
      .gte("month", startDate ?? dayjs().startOf("year").format("YYYY-MM-DD"))
      .lte("month", endDate ?? dayjs().endOf("year").format("YYYY-MM-DD"))
      .order("month", { ascending: true });

    if (error) throw new Error(error.message);
    return data;
  }
}
>>>>>>> 74dce17f
<|MERGE_RESOLUTION|>--- conflicted
+++ resolved
@@ -30,7 +30,6 @@
     if (error) throw new Error(error.message);
     return data;
   }
-<<<<<<< HEAD
 
   async getStatsMonthlyTransactionsTypes(
     tenantId: string,
@@ -131,142 +130,4 @@
     if (error) throw new Error(error.message);
     return data;
   }
-}
-
-// Legacy functions for backward compatibility (can be removed after migration)
-export const getStatsDailyTransactions = async (
-  tenantId: string,
-  startDate?: string,
-  endDate?: string,
-  type?: TransactionType,
-) => {
-  const repository = new StatsSupaRepository();
-  return repository.getStatsDailyTransactions(tenantId, startDate, endDate, type);
-};
-
-export const getStatsMonthlyTransactionsTypes = async (tenantId: string, startDate?: string, endDate?: string) => {
-  const repository = new StatsSupaRepository();
-  return repository.getStatsMonthlyTransactionsTypes(tenantId, startDate, endDate);
-};
-
-export const getStatsMonthlyCategoriesTransactions = async (
-  tenantId: string,
-  startDate?: string,
-  endDate?: string,
-): Promise<StatsMonthlyCategoriesTransactions[]> => {
-  const repository = new StatsSupaRepository();
-  return repository.getStatsMonthlyCategoriesTransactions(tenantId, startDate, endDate);
-};
-
-export const getStatsMonthlyAccountsTransactions = async (tenantId: string, startDate?: string, endDate?: string) => {
-  const repository = new StatsSupaRepository();
-  return repository.getStatsMonthlyAccountsTransactions(tenantId, startDate, endDate);
-};
-
-export const getStatsNetWorthGrowth = async (tenantId: string, startDate?: string, endDate?: string) => {
-  const repository = new StatsSupaRepository();
-  return repository.getStatsNetWorthGrowth(tenantId, startDate, endDate);
-};
-=======
-
-  async getStatsMonthlyTransactionsTypes(
-    tenantId: string,
-    startDate?: string,
-    endDate?: string,
-  ): Promise<StatsMonthlyTransactionsTypes[]> {
-    const { data, error } = await supabase
-      .from(ViewNames.StatsMonthlyTransactionsTypes)
-      .select()
-      .eq("tenantid", tenantId)
-      .gte("date", startDate ?? dayjs().startOf("week").toISOString())
-      .lte("date", endDate ?? dayjs().endOf("week").toISOString());
-
-    if (error) throw new Error(error.message);
-    return data;
-  }
-
-  async getStatsMonthlyCategoriesTransactions(
-    tenantId: string,
-    startDate?: string,
-    endDate?: string,
-  ): Promise<StatsMonthlyCategoriesTransactions[]> {
-    const formattedStartDate = startDate
-      ? dayjs(startDate).startOf("month").format("YYYY-MM-DD")
-      : dayjs().startOf("month").format("YYYY-MM-DD");
-
-    const formattedEndDate = endDate
-      ? dayjs(endDate).endOf("month").format("YYYY-MM-DD")
-      : dayjs().endOf("month").format("YYYY-MM-DD");
-
-    const { data, error } = await supabase
-      .from(ViewNames.StatsMonthlyCategoriesTransactions)
-      .select(
-        `
-        groupid,
-        categoryid,
-        groupname,
-        categoryname,
-        sum,
-        type,
-        groupicon,
-        categoryicon,
-        groupbudgetamount,
-        categorybudgetamount,
-        date,
-        categorybudgetamount,
-        categorybudgetfrequency,
-        categorycolor,
-        categorydisplayorder,
-        categoryicon,
-        groupbudgetfrequency,
-        groupcolor,
-        groupdisplayorder
-      `,
-      )
-      .eq("tenantid", tenantId)
-      .in("type", ["Expense", "Adjustment"])
-      .gte("date", formattedStartDate)
-      .lte("date", formattedEndDate);
-
-    if (error) throw new Error(error.message);
-    return data as StatsMonthlyCategoriesTransactions[];
-  }
-
-  async getStatsMonthlyAccountsTransactions(
-    tenantId: string,
-    startDate?: string,
-    endDate?: string,
-  ): Promise<StatsMonthlyAccountsTransactions[]> {
-    const formattedStartDate = startDate
-      ? dayjs(startDate).startOf("month").format("YYYY-MM-DD")
-      : dayjs().startOf("month").format("YYYY-MM-DD");
-
-    const formattedEndDate = endDate
-      ? dayjs(endDate).endOf("month").format("YYYY-MM-DD")
-      : dayjs().endOf("month").format("YYYY-MM-DD");
-
-    const { data, error } = await supabase
-      .from(ViewNames.StatsMonthlyAccountsTransactions)
-      .select()
-      .eq("tenantid", tenantId)
-      .gte("date", formattedStartDate)
-      .lte("date", formattedEndDate);
-
-    if (error) throw new Error(error.message);
-    return data;
-  }
-
-  async getStatsNetWorthGrowth(tenantId: string, startDate?: string, endDate?: string): Promise<StatsNetWorthGrowth[]> {
-    const { data, error } = await supabase
-      .from(ViewNames.StatsNetWorthGrowth)
-      .select("*")
-      .eq("tenantid", tenantId)
-      .gte("month", startDate ?? dayjs().startOf("year").format("YYYY-MM-DD"))
-      .lte("month", endDate ?? dayjs().endOf("year").format("YYYY-MM-DD"))
-      .order("month", { ascending: true });
-
-    if (error) throw new Error(error.message);
-    return data;
-  }
-}
->>>>>>> 74dce17f
+}