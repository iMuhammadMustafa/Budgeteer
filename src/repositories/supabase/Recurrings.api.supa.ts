// Real implementation moved from Recurrings.api.ts
import { FunctionNames, TableNames } from "@/src/types/db/TableNames";
import dayjs from "dayjs";
import supabase from "@/src/providers/Supabase";
import { Recurring, Inserts, Updates } from "@/src/types/db/Tables.Types";
import { IRecurringRepository } from "../interfaces/IRecurringRepository";

export class RecurringSupaRepository implements IRecurringRepository {
  async findAll(filters?: any, tenantId?: string): Promise<Recurring[]> {
    if (!tenantId) throw new Error("Tenant ID is required");

    let query = supabase
      .from(TableNames.Recurrings)
      .select(
        `*, 
         source_account:${TableNames.Accounts}!recurrings_sourceaccountid_fkey(*), 
         category:${TableNames.TransactionCategories}!recurrings_categoryid_fkey(*)`,
      )
      .eq("tenantid", tenantId)
      .eq("isdeleted", false);

    if (filters) {
      // Example: apply filters if provided
      // if (filters.isactive !== undefined) {
      //   query = query.eq("isactive", filters.isactive);
      // }
    }

    query = query.order("nextoccurrencedate").order("name");

    const { data, error } = await query;
    if (error) throw new Error(error.message);
    return data as unknown as Recurring[];
<<<<<<< HEAD
  }

  async findById(id: string, tenantId?: string): Promise<Recurring | null> {
    if (!tenantId) throw new Error("Tenant ID is required");

    const { data, error } = await supabase
      .from(TableNames.Recurrings)
      .select(
        `*, 
         source_account:${TableNames.Accounts}!recurrings_sourceaccountid_fkey(*), 
         category:${TableNames.TransactionCategories}!recurrings_categoryid_fkey(*)`,
      )
      .eq("tenantid", tenantId)
      .eq("isdeleted", false)
      .eq("id", id)
      .single();

    if (error) {
      if (error.code === "PGRST116") return null; // No rows found
      throw new Error(error.message);
    }
    return data as unknown as Recurring | null;
  }

  async create(data: Inserts<TableNames.Recurrings>, tenantId?: string): Promise<Recurring> {
    const { data: result, error } = await supabase
      .from(TableNames.Recurrings)
      .insert({ ...data, tenantid: tenantId || data.tenantid })
      .select()
      .single();

    if (error) throw error;
    return result;
  }

=======
  }

  async findById(id: string, tenantId?: string): Promise<Recurring | null> {
    if (!tenantId) throw new Error("Tenant ID is required");

    const { data, error } = await supabase
      .from(TableNames.Recurrings)
      .select(
        `*, 
         source_account:${TableNames.Accounts}!recurrings_sourceaccountid_fkey(*), 
         category:${TableNames.TransactionCategories}!recurrings_categoryid_fkey(*)`,
      )
      .eq("tenantid", tenantId)
      .eq("isdeleted", false)
      .eq("id", id)
      .single();

    if (error) {
      if (error.code === "PGRST116") return null; // No rows found
      throw new Error(error.message);
    }
    return data as unknown as Recurring | null;
  }

  async create(data: Inserts<TableNames.Recurrings>, tenantId?: string): Promise<Recurring> {
    const { data: result, error } = await supabase
      .from(TableNames.Recurrings)
      .insert({ ...data, tenantid: tenantId || data.tenantid })
      .select()
      .single();

    if (error) throw error;
    return result;
  }

>>>>>>> 74dce17f
  async update(id: string, data: Updates<TableNames.Recurrings>, tenantId?: string): Promise<Recurring | null> {
    if (!tenantId) throw new Error("Tenant ID is required");

    const { data: result, error } = await supabase
      .from(TableNames.Recurrings)
      .update({ ...data, updatedat: dayjs().toISOString() })
      .eq("id", id)
      .eq("tenantid", tenantId)
      .select()
      .single();

    if (error) {
      if (error.code === "PGRST116") return null; // No rows found
      throw error;
    }
    return result;
  }

  async delete(id: string, tenantId?: string): Promise<void> {
    if (!tenantId) throw new Error("Tenant ID is required");

    const { error } = await supabase.from(TableNames.Recurrings).delete().eq("id", id).eq("tenantid", tenantId);
    if (error) throw error;
  }

  async softDelete(id: string, tenantId?: string): Promise<void> {
    if (!tenantId) throw new Error("Tenant ID is required");

    const { error } = await supabase
      .from(TableNames.Recurrings)
      .update({
        isdeleted: true,
        updatedat: dayjs().toISOString(),
      })
      .eq("id", id)
      .eq("tenantid", tenantId);
    if (error) throw error;
<<<<<<< HEAD
  }

  async restore(id: string, tenantId?: string): Promise<void> {
    if (!tenantId) throw new Error("Tenant ID is required");

    const { error } = await supabase
      .from(TableNames.Recurrings)
      .update({
        isdeleted: false,
        updatedat: dayjs().toISOString(),
      })
      .eq("id", id)
      .eq("tenantid", tenantId);
    if (error) throw error;
  }
}

// Legacy functions for backward compatibility (can be removed after migration)
export const listRecurrings = async (params: { tenantId: string; filters?: any }): Promise<Recurring[]> => {
  const repository = new RecurringSupaRepository();
  return repository.findAll(params.filters, params.tenantId);
};

export const getRecurringById = async (id: string, tenantId: string): Promise<Recurring | null> => {
  const repository = new RecurringSupaRepository();
  return repository.findById(id, tenantId);
};

export const createRecurring = async (recurringData: Inserts<TableNames.Recurrings>, tenantId: string) => {
  const repository = new RecurringSupaRepository();
  return repository.create(recurringData, tenantId);
};

export const updateRecurring = async (id: string, recurringData: Updates<TableNames.Recurrings>, tenantId: string) => {
  const repository = new RecurringSupaRepository();
  return repository.update(id, recurringData, tenantId);
};

export const deleteRecurring = async (id: string, tenantId: string, userId?: string) => {
  const repository = new RecurringSupaRepository();
  return repository.softDelete(id, tenantId);
};
=======
  }

  async restore(id: string, tenantId?: string): Promise<void> {
    if (!tenantId) throw new Error("Tenant ID is required");

    const { error } = await supabase
      .from(TableNames.Recurrings)
      .update({
        isdeleted: false,
        updatedat: dayjs().toISOString(),
      })
      .eq("id", id)
      .eq("tenantid", tenantId);
    if (error) throw error;
  }
}
>>>>>>> 74dce17f
<|MERGE_RESOLUTION|>--- conflicted
+++ resolved
@@ -31,7 +31,6 @@
     const { data, error } = await query;
     if (error) throw new Error(error.message);
     return data as unknown as Recurring[];
-<<<<<<< HEAD
   }
 
   async findById(id: string, tenantId?: string): Promise<Recurring | null> {
@@ -67,43 +66,6 @@
     return result;
   }
 
-=======
-  }
-
-  async findById(id: string, tenantId?: string): Promise<Recurring | null> {
-    if (!tenantId) throw new Error("Tenant ID is required");
-
-    const { data, error } = await supabase
-      .from(TableNames.Recurrings)
-      .select(
-        `*, 
-         source_account:${TableNames.Accounts}!recurrings_sourceaccountid_fkey(*), 
-         category:${TableNames.TransactionCategories}!recurrings_categoryid_fkey(*)`,
-      )
-      .eq("tenantid", tenantId)
-      .eq("isdeleted", false)
-      .eq("id", id)
-      .single();
-
-    if (error) {
-      if (error.code === "PGRST116") return null; // No rows found
-      throw new Error(error.message);
-    }
-    return data as unknown as Recurring | null;
-  }
-
-  async create(data: Inserts<TableNames.Recurrings>, tenantId?: string): Promise<Recurring> {
-    const { data: result, error } = await supabase
-      .from(TableNames.Recurrings)
-      .insert({ ...data, tenantid: tenantId || data.tenantid })
-      .select()
-      .single();
-
-    if (error) throw error;
-    return result;
-  }
-
->>>>>>> 74dce17f
   async update(id: string, data: Updates<TableNames.Recurrings>, tenantId?: string): Promise<Recurring | null> {
     if (!tenantId) throw new Error("Tenant ID is required");
 
@@ -141,7 +103,6 @@
       .eq("id", id)
       .eq("tenantid", tenantId);
     if (error) throw error;
-<<<<<<< HEAD
   }
 
   async restore(id: string, tenantId?: string): Promise<void> {
@@ -157,48 +118,4 @@
       .eq("tenantid", tenantId);
     if (error) throw error;
   }
-}
-
-// Legacy functions for backward compatibility (can be removed after migration)
-export const listRecurrings = async (params: { tenantId: string; filters?: any }): Promise<Recurring[]> => {
-  const repository = new RecurringSupaRepository();
-  return repository.findAll(params.filters, params.tenantId);
-};
-
-export const getRecurringById = async (id: string, tenantId: string): Promise<Recurring | null> => {
-  const repository = new RecurringSupaRepository();
-  return repository.findById(id, tenantId);
-};
-
-export const createRecurring = async (recurringData: Inserts<TableNames.Recurrings>, tenantId: string) => {
-  const repository = new RecurringSupaRepository();
-  return repository.create(recurringData, tenantId);
-};
-
-export const updateRecurring = async (id: string, recurringData: Updates<TableNames.Recurrings>, tenantId: string) => {
-  const repository = new RecurringSupaRepository();
-  return repository.update(id, recurringData, tenantId);
-};
-
-export const deleteRecurring = async (id: string, tenantId: string, userId?: string) => {
-  const repository = new RecurringSupaRepository();
-  return repository.softDelete(id, tenantId);
-};
-=======
-  }
-
-  async restore(id: string, tenantId?: string): Promise<void> {
-    if (!tenantId) throw new Error("Tenant ID is required");
-
-    const { error } = await supabase
-      .from(TableNames.Recurrings)
-      .update({
-        isdeleted: false,
-        updatedat: dayjs().toISOString(),
-      })
-      .eq("id", id)
-      .eq("tenantid", tenantId);
-    if (error) throw error;
-  }
-}
->>>>>>> 74dce17f
+}