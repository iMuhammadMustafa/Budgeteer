import {
  useGetLastMonthCategoriesTransactionsSum,
  useGetLastQuraterTransactionsSum,
  useGetLastWeekTransactionsSum,
} from "@/src/repositories/transactions.service";
import { View, Text, ActivityIndicator, ScrollView, SafeAreaView, Platform } from "react-native";
import dayjs from "dayjs";
import Pie from "@/src/components/Pie";
import Bar from "@/src/components/Bar";
import DoubleBar, { DoubleBarPoint } from "@/src/components/DoubleBar";
import { useAuth } from "@/src/providers/AuthProvider";
import { router } from "expo-router";
import PieChartWeb from "@/src/components/Pie.web";

const daysOfWeek = ["Sunday", "Monday", "Tuesday", "Wednesday", "Thursday", "Friday", "Saturday"];
const today = dayjs().format("dddd");

export default function Dashboard() {
  const { data: lastWeekTransactions, isLoading: isLastWeekTransactionsLoading } = useGetLastWeekTransactionsSum();
  const { data: lastMonthTransactionsCategories, isLoading: isLastMonthTransactionsCategoriesLoading } =
    useGetLastMonthCategoriesTransactionsSum();
  const { data: lastQuarterTransactions, isLoading: isLastQuarterTransactionsLoading } =
    useGetLastQuraterTransactionsSum();

  if (isLastWeekTransactionsLoading || isLastMonthTransactionsCategoriesLoading || isLastQuarterTransactionsLoading) {
    return <ActivityIndicator />;
  }

  const lastWeekExpense = lastWeekTransactions
    ?.filter(item => item.type === "Expense")
    .map(item => ({ ...item, sum: Math.abs(item.sum) }));

  const todaysTransactions = lastWeekExpense?.find(i => dayjs().get("date") === dayjs(i.date).get("date"));
  const lastWeekData = [
    ...daysOfWeek.map(day => ({
      x: day,
      y:
        lastWeekExpense?.find(
          i => dayjs(i.date).format("dddd") === day && dayjs().get("date") !== dayjs(i.date).get("date"),
        )?.sum || 0,
      item: lastWeekExpense?.find(
        i => dayjs(i.date).format("dddd") === day && dayjs().get("date") !== dayjs(i.date).get("date"),
      ),
    })),
    {
      x: "Today",
      y: todaysTransactions?.sum || 0,
      item: todaysTransactions,
    },
  ];


  const netEarningChartExpensesKeyd = lastQuarterTransactions?.reduce((acc: any, transaction: any) => {
    const month = dayjs(transaction.date).format("MMMM");

    if (!acc[month]) {
      acc[month] = { x: month, expense: 0, income: 0 };
    }

    if (transaction.sum < 0) {
      acc[month].expense += Math.abs(transaction.sum);
    } else if (transaction.sum > 0) {
      acc[month].income += transaction.sum;
    }

    return acc;
  }, {});
  const netEarningChartExpenses = Object.values(netEarningChartExpensesKeyd) as DoubleBarPoint[];


  const result = lastMonthTransactionsCategories?.reduce((acc: any, transaction: any) => {
    const name = transaction.name ?? "Null";
    if (transaction.sum >= 0) {
      return acc;
    }
    if (!acc[name]) {
      acc[name] = 0;
    }
    acc[name] += Math.abs(transaction.sum);
    return acc;
  }, {});

  const pieChart = Object.keys(result).map(name => ({
    x: name,
    y: result[name],
  }));

  const resultGroups = lastMonthTransactionsCategories?.reduce((acc: any, transaction: any) => {
    const name = transaction.group ?? "Null";
    if (transaction.sum >= 0) {
      return acc;
    }
    if (!acc[name]) {
      acc[name] = 0;
    }
    acc[name] += Math.abs(transaction.sum);
    return acc;
  }, {});

  const pieChartGroup = Object.keys(resultGroups).map(name => ({
    x: name,
    y: resultGroups[name],
  }));

  return (
    <SafeAreaView className="w-full h-full m-auto">
      <ScrollView>
        <View>
          {lastWeekExpense && <Bar data={lastWeekData} hideY color="rgba(255, 0, 0, 0.6)" label="Last Week Expenses" />}
          <DoubleBar data={netEarningChartExpenses} label="Net Earnings" />

<<<<<<< HEAD
          {lastMonthTransactionsCategories &&
            (Platform.OS === "web" ? <PieChartWeb data={pieChart} /> : <Pie data={pieChart} />)}
=======
          {lastMonthTransactionsCategories && <Pie data={pieChart} />}
          {lastMonthTransactionsCategories && <Pie data={pieChartGroup} />}
>>>>>>> 4b2f8267
        </View>
      </ScrollView>
    </SafeAreaView>
  );
}<|MERGE_RESOLUTION|>--- conflicted
+++ resolved
@@ -109,13 +109,19 @@
           {lastWeekExpense && <Bar data={lastWeekData} hideY color="rgba(255, 0, 0, 0.6)" label="Last Week Expenses" />}
           <DoubleBar data={netEarningChartExpenses} label="Net Earnings" />
 
-<<<<<<< HEAD
           {lastMonthTransactionsCategories &&
-            (Platform.OS === "web" ? <PieChartWeb data={pieChart} /> : <Pie data={pieChart} />)}
-=======
-          {lastMonthTransactionsCategories && <Pie data={pieChart} />}
-          {lastMonthTransactionsCategories && <Pie data={pieChartGroup} />}
->>>>>>> 4b2f8267
+            (Platform.OS === "web" ? (
+              <>
+                <PieChartWeb data={pieChart} />
+                <PieChartWeb data={pieChartGroup} />
+              </>
+            ) :
+              (
+                <>
+                  <Pie data={pieChart} />
+                  <Pie data={pieChartGroup} />
+                </>
+              ))}
         </View>
       </ScrollView>
     </SafeAreaView>
