import { useEffect, useLayoutEffect, useState } from "react";
import { ActivityIndicator, Text } from "react-native";
import { useLocalSearchParams, useNavigation } from "expo-router";
<<<<<<< HEAD
import { useGetTransactionCategoryById } from "@/src/services//TransactionCategories.Service";
=======
>>>>>>> 70202e00
import TransactionCategoryForm, {
  TransactionCategoryFormType,
  initialState,
} from "@/src/components/forms/TransactionCategoryForm";
import { useTransactionCategoryService } from "@/src/services/TransactionCategories.Service";

export default function Upsert() {
  const { categoryId } = useLocalSearchParams<{ categoryId?: string }>();
  const [initialValues, setInitialValues] = useState<TransactionCategoryFormType>(initialState);

  const transactionCategoryService = useTransactionCategoryService();

  const { data, isLoading, error } = transactionCategoryService.findById(categoryId);

  const navigation = useNavigation();

  useLayoutEffect(() => {
    navigation.setOptions({
      title: categoryId ? "Edit Transaction Category" : "Add Transaction Category",
    });
  }, []);

  useEffect(() => {
    if (categoryId && data) {
      setInitialValues({
        ...data,
      });
    }
  }, [categoryId, data]);

  if (isLoading) return <ActivityIndicator />;
  if (error) return <Text>Error: {error.message}</Text>;

  return <TransactionCategoryForm category={initialValues} />;
}<|MERGE_RESOLUTION|>--- conflicted
+++ resolved
@@ -1,10 +1,6 @@
 import { useEffect, useLayoutEffect, useState } from "react";
 import { ActivityIndicator, Text } from "react-native";
 import { useLocalSearchParams, useNavigation } from "expo-router";
-<<<<<<< HEAD
-import { useGetTransactionCategoryById } from "@/src/services//TransactionCategories.Service";
-=======
->>>>>>> 70202e00
 import TransactionCategoryForm, {
   TransactionCategoryFormType,
   initialState,
