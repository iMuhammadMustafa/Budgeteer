import { Pressable, Text } from "react-native";

export default function Button({
  label,
  onPress,
  isValid = true,
}: {
  isValid?: boolean;
  label: string;
  onPress: () => void;
}) {
  return (
    <Pressable
      className={`p-3 flex justify-center items-center ${isValid ? "bg-primary" : "bg-primary-200"}`}
<<<<<<< HEAD
      disabled={!isValid}
      onPress={handleSubmit}
=======
      disabled={isValid}
      onPress={onPress}
>>>>>>> e4ed24a1
    >
      <Text className={`font-medium text-sm ml-2 ${isValid ? "" : "text-muted"}`} selectable={false}>
        {label}
      </Text>
    </Pressable>
  );
}<|MERGE_RESOLUTION|>--- conflicted
+++ resolved
@@ -12,13 +12,8 @@
   return (
     <Pressable
       className={`p-3 flex justify-center items-center ${isValid ? "bg-primary" : "bg-primary-200"}`}
-<<<<<<< HEAD
       disabled={!isValid}
-      onPress={handleSubmit}
-=======
-      disabled={isValid}
       onPress={onPress}
->>>>>>> e4ed24a1
     >
       <Text className={`font-medium text-sm ml-2 ${isValid ? "" : "text-muted"}`} selectable={false}>
         {label}
