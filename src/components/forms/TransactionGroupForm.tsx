--- conflicted
+++ resolved
@@ -4,24 +4,22 @@
 
 import { Inserts, TransactionGroup, Updates } from "@/src/types/db/Tables.Types";
 import { TableNames } from "@/src/types/db/TableNames";
-<<<<<<< HEAD
 import { TransactionGroupFormData, ValidationSchema, FormFieldConfig } from "@/src/types/components/forms.types";
-import { useUpsertTransactionGroup } from "@/src/services/repositories/TransactionGroups.Service";
 import { useFormState } from "../hooks/useFormState";
 import { useFormSubmission } from "../hooks/useFormSubmission";
-import { commonValidationRules, createCategoryNameValidation, createDescriptionValidation } from "@/src/utils/form-validation";
+import {
+  commonValidationRules,
+  createCategoryNameValidation,
+  createDescriptionValidation,
+} from "@/src/utils/form-validation";
 import FormContainer from "./FormContainer";
 import FormField from "./FormField";
 import FormSection from "./FormSection";
-import IconPicker from "../IconPicker";
-import { ColorsPickerDropdown } from "../DropDownField";
-=======
 import DropdownField, { ColorsPickerDropdown } from "../DropDownField";
 import TextInputField from "../TextInputField";
 import IconPicker from "../IconPicker";
 import Button from "../Button";
 import { useTransactionGroupService } from "@/src/services/TransactionGroups.Service";
->>>>>>> bb05eb11
 
 export type TransactionGroupFormType = Inserts<TableNames.TransactionGroups> | Updates<TableNames.TransactionGroups>;
 
@@ -39,44 +37,44 @@
 // Validation schema for TransactionGroupForm
 const validationSchema: ValidationSchema<TransactionGroupFormData> = {
   name: createCategoryNameValidation(),
-  type: [commonValidationRules.required('Transaction type is required')],
+  type: [commonValidationRules.required("Transaction type is required")],
   description: createDescriptionValidation(false),
   budgetamount: [
-    commonValidationRules.required('Budget amount is required'),
-    commonValidationRules.min(0, 'Budget amount must be 0 or greater'),
-    commonValidationRules.max(999999999.99, 'Budget amount is too large'),
+    commonValidationRules.required("Budget amount is required"),
+    commonValidationRules.min(0, "Budget amount must be 0 or greater"),
+    commonValidationRules.max(999999999.99, "Budget amount is too large"),
   ],
-  budgetfrequency: [commonValidationRules.required('Budget frequency is required')],
-  icon: [commonValidationRules.required('Icon is required')],
-  color: [commonValidationRules.required('Color is required')],
+  budgetfrequency: [commonValidationRules.required("Budget frequency is required")],
+  icon: [commonValidationRules.required("Icon is required")],
+  color: [commonValidationRules.required("Color is required")],
   displayorder: [
-    commonValidationRules.required('Display order is required'),
-    commonValidationRules.min(0, 'Display order must be 0 or greater'),
+    commonValidationRules.required("Display order is required"),
+    commonValidationRules.min(0, "Display order must be 0 or greater"),
   ],
 };
 
 // Form field configurations
 const createFormFields = (): FormFieldConfig<TransactionGroupFormData>[] => [
   {
-    name: 'name',
-    label: 'Group Name',
-    type: 'text',
-    required: true,
-    placeholder: 'Enter group name',
-    description: 'A descriptive name for this transaction group',
-  },
-  {
-    name: 'description',
-    label: 'Description',
-    type: 'textarea',
+    name: "name",
+    label: "Group Name",
+    type: "text",
+    required: true,
+    placeholder: "Enter group name",
+    description: "A descriptive name for this transaction group",
+  },
+  {
+    name: "description",
+    label: "Description",
+    type: "textarea",
     required: false,
-    placeholder: 'Enter description (optional)',
-    description: 'Additional details about this transaction group',
-  },
-  {
-    name: 'type',
-    label: 'Transaction Type',
-    type: 'select',
+    placeholder: "Enter description (optional)",
+    description: "Additional details about this transaction group",
+  },
+  {
+    name: "type",
+    label: "Transaction Type",
+    type: "select",
     required: true,
     options: [
       { id: "Income", label: "Income", value: "Income" },
@@ -86,32 +84,32 @@
       { id: "Initial", label: "Initial", value: "Initial", disabled: true },
       { id: "Refund", label: "Refund", value: "Refund", disabled: true },
     ],
-    description: 'Choose the type of transactions this group will contain',
-  },
-  {
-    name: 'displayorder',
-    label: 'Display Order',
-    type: 'number',
-    required: true,
-    placeholder: '0',
-    description: 'Order in which this group appears in lists (lower numbers appear first)',
+    description: "Choose the type of transactions this group will contain",
+  },
+  {
+    name: "displayorder",
+    label: "Display Order",
+    type: "number",
+    required: true,
+    placeholder: "0",
+    description: "Order in which this group appears in lists (lower numbers appear first)",
   },
 ];
 
 // Budget field configurations
 const createBudgetFields = (): FormFieldConfig<TransactionGroupFormData>[] => [
   {
-    name: 'budgetamount',
-    label: 'Budget Amount',
-    type: 'number',
-    required: true,
-    placeholder: '0.00',
-    description: 'The budget amount for this group',
-  },
-  {
-    name: 'budgetfrequency',
-    label: 'Budget Frequency',
-    type: 'select',
+    name: "budgetamount",
+    label: "Budget Amount",
+    type: "number",
+    required: true,
+    placeholder: "0.00",
+    description: "The budget amount for this group",
+  },
+  {
+    name: "budgetfrequency",
+    label: "Budget Frequency",
+    type: "select",
     required: true,
     options: [
       { id: "Daily", label: "Daily", value: "Daily" },
@@ -119,7 +117,7 @@
       { id: "Monthly", label: "Monthly", value: "Monthly" },
       { id: "Yearly", label: "Yearly", value: "Yearly" },
     ],
-    description: 'How often this budget amount applies',
+    description: "How often this budget amount applies",
   },
 ];
 
@@ -129,73 +127,53 @@
 
 function TransactionGroupFormComponent({ group }: TransactionGroupFormProps) {
   // Initialize form data from props
-  const initialFormData: TransactionGroupFormData = useMemo(() => ({
-    ...initialState,
-    ...group,
-  }), [group]);
+  const initialFormData: TransactionGroupFormData = useMemo(
+    () => ({
+      ...initialState,
+      ...group,
+    }),
+    [group],
+  );
 
   // Form state management
-  const {
-    formState,
-    updateField,
-    setFieldTouched,
-    validateForm,
-    resetForm,
-    isValid,
-    isDirty,
-  } = useFormState(initialFormData, validationSchema);
-
-<<<<<<< HEAD
+  const { formState, updateField, setFieldTouched, validateForm, resetForm, isValid, isDirty } = useFormState(
+    initialFormData,
+    validationSchema,
+  );
+
   // Form submission handling
-  const { mutate } = useUpsertTransactionGroup();
-
-  const handleSubmit = useCallback(async (data: TransactionGroupFormData) => {
-    await new Promise<void>((resolve, reject) => {
-      mutate(
-        {
-          formData: data,
-          originalData: group as TransactionGroup,
-=======
-  const transactionGroupService = useTransactionGroupService();
-
-  const { mutate } = transactionGroupService.upsert();
-
-  const handleTextChange = (name: keyof TransactionGroupFormType, text: string) => {
-    setFormData(prevFormData => ({ ...prevFormData, [name]: text }));
-  };
-
-  const handleSubmit = () => {
-    mutate(
-      {
-        form: formData,
-        original: group as TransactionGroup,
-      },
-      {
-        onSuccess: () => {
-          console.log({ message: "Category Created Successfully", type: "success" });
-          router.replace("/Categories");
->>>>>>> bb05eb11
-        },
-        {
-          onSuccess: () => {
-            console.log({ message: "Transaction Group Created Successfully", type: "success" });
-            router.replace("/Categories");
-            resolve();
+  const { mutate } = useTransactionGroupService().upsert();
+
+  const handleSubmit = useCallback(
+    async (data: TransactionGroupFormData) => {
+      await new Promise<void>((resolve, reject) => {
+        mutate(
+          {
+            form: data,
+            original: group as TransactionGroup,
           },
-          onError: (error) => {
-            console.error("Failed to save transaction group:", error);
-            reject(error);
+          {
+            onSuccess: () => {
+              console.log({ message: "Transaction Group Created Successfully", type: "success" });
+              router.replace("/Categories");
+              resolve();
+            },
+            onError: error => {
+              console.error("Failed to save transaction group:", error);
+              reject(error);
+            },
           },
-        },
-      );
-    });
-  }, [mutate, group]);
+        );
+      });
+    },
+    [mutate, group],
+  );
 
   const { submit, isSubmitting, error } = useFormSubmission(handleSubmit, {
     onSuccess: () => {
       console.log("Transaction group saved successfully");
     },
-    onError: (error) => {
+    onError: error => {
       console.error("Form submission error:", error);
     },
   });
@@ -213,38 +191,53 @@
   }, [resetForm]);
 
   // Field change handlers
-  const handleFieldChange = useCallback((field: keyof TransactionGroupFormData, value: any) => {
-    updateField(field, value);
-  }, [updateField]);
-
-  const handleFieldBlur = useCallback((field: keyof TransactionGroupFormData) => {
-    setFieldTouched(field);
-  }, [setFieldTouched]);
+  const handleFieldChange = useCallback(
+    (field: keyof TransactionGroupFormData, value: any) => {
+      updateField(field, value);
+    },
+    [updateField],
+  );
+
+  const handleFieldBlur = useCallback(
+    (field: keyof TransactionGroupFormData) => {
+      setFieldTouched(field);
+    },
+    [setFieldTouched],
+  );
 
   // Icon selection handler
-  const handleIconSelect = useCallback((icon: string) => {
-    updateField('icon', icon);
-  }, [updateField]);
+  const handleIconSelect = useCallback(
+    (icon: string) => {
+      updateField("icon", icon);
+    },
+    [updateField],
+  );
 
   // Color selection handler
-  const handleColorSelect = useCallback((colorOption: any) => {
-    updateField('color', colorOption?.value || 'info-100');
-  }, [updateField]);
+  const handleColorSelect = useCallback(
+    (colorOption: any) => {
+      updateField("color", colorOption?.value || "info-100");
+    },
+    [updateField],
+  );
 
   // Budget amount change handler with validation
-  const handleBudgetAmountChange = useCallback((value: string) => {
-    // Allow empty string for clearing the field
-    if (value === '') {
-      updateField('budgetamount', 0);
-      return;
-    }
-
-    // Only allow valid numeric input
-    const numericValue = parseFloat(value);
-    if (!isNaN(numericValue) && isFinite(numericValue)) {
-      updateField('budgetamount', numericValue);
-    }
-  }, [updateField]);
+  const handleBudgetAmountChange = useCallback(
+    (value: string) => {
+      // Allow empty string for clearing the field
+      if (value === "") {
+        updateField("budgetamount", 0);
+        return;
+      }
+
+      // Only allow valid numeric input
+      const numericValue = parseFloat(value);
+      if (!isNaN(numericValue) && isFinite(numericValue)) {
+        updateField("budgetamount", numericValue);
+      }
+    },
+    [updateField],
+  );
 
   // Form fields configuration
   const formFields = useMemo(() => createFormFields(), []);
@@ -263,14 +256,14 @@
         >
           <FormSection title="Group Details">
             {/* Render standard form fields */}
-            {formFields.map((fieldConfig) => (
+            {formFields.map(fieldConfig => (
               <FormField
                 key={String(fieldConfig.name)}
                 config={fieldConfig}
                 value={formState.data[fieldConfig.name]}
                 error={formState.errors[fieldConfig.name]}
                 touched={formState.touched[fieldConfig.name]}
-                onChange={(value) => handleFieldChange(fieldConfig.name, value)}
+                onChange={value => handleFieldChange(fieldConfig.name, value)}
                 onBlur={() => handleFieldBlur(fieldConfig.name)}
               />
             ))}
@@ -280,11 +273,11 @@
             {/* Budget Amount with custom handler */}
             <FormField
               config={budgetFields[0]}
-              value={formState.data.budgetamount?.toString() || ''}
+              value={formState.data.budgetamount?.toString() || ""}
               error={formState.errors.budgetamount}
               touched={formState.touched.budgetamount}
               onChange={handleBudgetAmountChange}
-              onBlur={() => handleFieldBlur('budgetamount')}
+              onBlur={() => handleFieldBlur("budgetamount")}
             />
 
             {/* Budget Frequency */}
@@ -293,8 +286,8 @@
               value={formState.data.budgetfrequency}
               error={formState.errors.budgetfrequency}
               touched={formState.touched.budgetfrequency}
-              onChange={(value) => handleFieldChange('budgetfrequency', value)}
-              onBlur={() => handleFieldBlur('budgetfrequency')}
+              onChange={value => handleFieldChange("budgetfrequency", value)}
+              onBlur={() => handleFieldBlur("budgetfrequency")}
             />
           </FormSection>
 
@@ -308,10 +301,7 @@
                   initialIcon={formState.data.icon ?? "CircleHelp"}
                 />
               </View>
-              <ColorsPickerDropdown
-                selectedValue={formState.data.color}
-                handleSelect={handleColorSelect}
-              />
+              <ColorsPickerDropdown selectedValue={formState.data.color} handleSelect={handleColorSelect} />
             </View>
           </FormSection>
 
@@ -319,7 +309,7 @@
           {error && (
             <View className="mt-4 p-3 bg-red-50 border border-red-200 rounded-md">
               <Text className="text-red-700 text-sm">
-                {error.message || 'An error occurred while saving the transaction group'}
+                {error.message || "An error occurred while saving the transaction group"}
               </Text>
             </View>
           )}
