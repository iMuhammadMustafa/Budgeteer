--- conflicted
+++ resolved
@@ -4,7 +4,6 @@
 
 import { Account, Updates } from "@/src/types/db/Tables.Types";
 import { TableNames } from "@/src/types/db/TableNames";
-<<<<<<< HEAD
 import { AccountFormData, ValidationSchema } from "@/src/types/components/forms.types";
 import { useFormState } from "../hooks/useFormState";
 import { useFormSubmission } from "../hooks/useFormSubmission";
@@ -20,40 +19,14 @@
   commonValidationRules,
   createDescriptionValidation,
 } from "@/src/utils/form-validation";
-=======
-import TextInputField from "../TextInputField";
-import DropdownField, { ColorsPickerDropdown } from "../DropDownField";
-import IconPicker from "../IconPicker";
-import { queryClient } from "@/src/providers/QueryProvider";
-import Button from "../Button";
-import { useAccountService } from "@/src/services/Accounts.Service";
-import { useAccountCategoryService } from "@/src/services/AccountCategories.Service";
->>>>>>> 74dce17f
 
 export default function AccountForm({ account }: { account: AccountFormType }) {
   const accountService = useAccountService();
   const accountCategoryService = useAccountCategoryService();
-<<<<<<< HEAD
   const { data: accountCategories } = accountCategoryService.findAll();
   const { data: openTransaction } = accountService.getAccountOpenedTransaction(account.id);
   const { mutate: updateAccount } = accountService.upsert();
   const { mutate: updateOpenBalance } = accountService.updateAccountOpenedTransaction();
-=======
-  const [formData, setFormData] = useState<AccountFormType>(account);
-  const [isLoading, setIsLoading] = useState(false);
-  const { data: accountCategories } = accountCategoryService.findAll();
-  // const [isOpen, setIsOpen] = useState(false);
-  const { data: openTransaction } = accountService.getAccountOpenedTransaction(account.id);
-  const [openBalance, setOpenBalance] = useState<number | null>(null);
-  const [addAdjustmentTransaction, setAddAdjustmentTransaction] = useState(true);
-
-  const isValid: boolean =
-    !isLoading &&
-    !!formData.name &&
-    formData.name.length > 0 &&
-    !!formData.categoryid &&
-    formData.categoryid.length > 0;
->>>>>>> 74dce17f
 
   // Initialize form data from props
   const initialFormData: AccountFormData = useMemo(
@@ -84,7 +57,6 @@
     [],
   );
 
-<<<<<<< HEAD
   // Initialize form state with validation
   const { formState, updateField, validateForm, resetForm, setInitialFormData, isValid, isDirty } =
     useFormState<AccountFormData>(initialFormData, validationSchema);
@@ -93,21 +65,6 @@
   useEffect(() => {
     setInitialFormData(initialFormData);
   }, [initialFormData, setInitialFormData]);
-=======
-  // Add effect to update account balance when open balance changes
-  // useEffect(() => {
-  //   if (openTransaction && openBalance !== null && openTransaction.amount !== openBalance) {
-  //     const difference = openBalance - openTransaction.amount;
-  //     setFormData(prevData => ({
-  //       ...prevData,
-  //       balance: Number(prevData.balance || 0) + difference,
-  //     }));
-  //   }
-  // }, [openBalance, openTransaction]);
-
-  const { mutate: updateAccount } = accountService.upsert();
-  const { mutate: updateOpenBalance } = accountService.updateAccountOpenedTransaction();
->>>>>>> 74dce17f
 
   // Handle form submission
   const handleSubmit = useCallback(
@@ -161,33 +118,13 @@
     }
   }, [validateForm, submit, formState.data]);
 
-<<<<<<< HEAD
   // Handle running balance sync
   const handleSyncRunningBalance = useCallback(() => {
-=======
-    updateAccount(
-      { form: { ...formData }, original: account as Account, props: { addAdjustmentTransaction } },
-      {
-        onSuccess: () => {
-          setIsLoading(false);
-          router.navigate("/Accounts");
-        },
-        onError: error => {
-          setIsLoading(false);
-          console.error("Error updating account:", error);
-        },
-      },
-    );
-  };
-
-  const handleSyncRunningBalance = () => {
->>>>>>> 74dce17f
     if (account.runningbalance !== null && account.runningbalance !== undefined && account.id) {
       const updatedAccount: Updates<TableNames.Accounts> = {
         id: account.id,
         balance: account.runningbalance,
       };
-<<<<<<< HEAD
       updateAccount({
         form: updatedAccount,
         original: account as Account,
@@ -196,8 +133,6 @@
     }
   }, [account, updateAccount]);
 
-
-
   // Handle open balance changes (treated as separate form)
   const handleOpenBalanceChange = useCallback(
     (value: any) => {
@@ -222,10 +157,10 @@
     const originalOpenBalance = openTransaction?.amount || null;
     const originalBalance = Number(account.balance) || 0;
     const currentOpenAmount = Number(formState.data.openBalance) || 0;
-    
+
     // Calculate the balance adjustment needed
     const adjustedBalance = originalBalance - currentOpenAmount + (originalOpenBalance || 0);
-    
+
     // Reset open balance to original value
     updateField("openBalance", originalOpenBalance);
     updateField("balance", adjustedBalance);
@@ -236,14 +171,14 @@
     // Store the current open balance since it's managed as a separate form
     const currentOpenBalance = formState.data.openBalance;
     const originalOpenBalance = openTransaction?.amount || null;
-    
+
     // Create new initial data that preserves the open balance field
     // The open balance is treated as a separate form, so we preserve its current state
     const resetData = {
       ...initialFormData,
       openBalance: currentOpenBalance, // Preserve current open balance value
     };
-    
+
     // Use setInitialFormData to reset without triggering dirty state
     // This properly resets the form while preserving the open balance
     setInitialFormData(resetData);
@@ -267,12 +202,6 @@
     () => account.id && formState.data.runningbalance !== undefined && account.runningbalance !== account.balance,
     [account.id, account.runningbalance, account.balance, formState.data.runningbalance],
   );
-=======
-      updateAccount({ form: updatedAccount, original: account as Account, props: { addAdjustmentTransaction: false } });
-    }
-  };
-  console.log(account.runningbalance);
->>>>>>> 74dce17f
 
   return (
     <SafeAreaView className="flex-1">
@@ -314,7 +243,6 @@
               touched={formState.touched.owner}
               onChange={value => updateField("owner", value)}
             />
-<<<<<<< HEAD
 
             <FormField
               config={{
@@ -428,9 +356,7 @@
             {openTransaction && (
               <View className="border border-gray-200 rounded-md p-3 bg-gray-50">
                 <View className="flex flex-row items-center justify-between mb-2">
-                  <Text className="text-sm font-medium text-gray-700">
-                    Open Balance (Separate Form)
-                  </Text>
+                  <Text className="text-sm font-medium text-gray-700">Open Balance (Separate Form)</Text>
                   <Text
                     className="text-blue-600 underline text-sm"
                     onPress={handleResetOpenBalance}
@@ -445,7 +371,8 @@
                     name: "openBalance",
                     label: "Open Balance",
                     type: "number",
-                    description: "Adjusting this will update the account balance accordingly. This field is managed separately from the main form.",
+                    description:
+                      "Adjusting this will update the account balance accordingly. This field is managed separately from the main form.",
                   }}
                   value={formState.data.openBalance?.toString() ?? "0"}
                   onChange={handleOpenBalanceChange}
@@ -477,64 +404,13 @@
             </View>
           )}
         </FormContainer>
-=======
-          </View>
-          {account.id && (
-            <View style={{ flexDirection: "row", alignItems: "center", marginLeft: 10 }}>
-              <Switch value={addAdjustmentTransaction} onValueChange={setAddAdjustmentTransaction} />
-              <Text style={{ marginLeft: 5 }}>Add Adjustment Transaction</Text>
-            </View>
-          )}
-        </View>
-
-        {account.id && formData.runningbalance !== undefined && account.runningbalance !== account.balance && (
-          <View className="flex flex-row items-center justify-center gap-2 -z-20">
-            <View style={{ flex: 1 }}>
-              <TextInputField
-                label="Running Balance"
-                isReadOnly={true}
-                value={formData.runningbalance?.toString()}
-                keyboardType="numeric"
-                onChange={() => {}}
-              />
-            </View>
-            <Button label="Sync" onPress={handleSyncRunningBalance} />
-          </View>
-        )}
-
-        {openTransaction && (
-          <TextInputField
-            label="Open Balance"
-            value={openBalance?.toString() ?? "0"}
-            onChange={balance => {
-              setFormData(prevData => ({
-                ...prevData,
-                balance: Number(account.balance || 0) - Number(openTransaction.amount) + (Number(balance) || 0),
-              }));
-              setOpenBalance(balance);
-              setAddAdjustmentTransaction(false);
-            }}
-            keyboardType="numeric"
-          />
-        )}
-
-        <TextInputField label="Notes" value={formData.notes} onChange={notes => handleFieldChange("notes", notes)} />
-
-        <Button isValid={isValid} label="Save" onPress={handleSubmit} />
->>>>>>> 74dce17f
       </ScrollView>
     </SafeAreaView>
   );
 }
 
-<<<<<<< HEAD
 export type AccountFormType = AccountFormData;
 
-=======
-export type AccountFormType = (Inserts<TableNames.Accounts> | Updates<TableNames.Accounts>) & {
-  runningbalance?: number | null;
-};
->>>>>>> 74dce17f
 export const initialState: AccountFormType = {
   name: "",
   categoryid: "",
@@ -542,7 +418,6 @@
   currency: "USD",
   description: "",
   notes: "",
-<<<<<<< HEAD
   icon: "CircleHelp",
   color: "info-100",
   displayorder: 0,
@@ -554,7 +429,4 @@
   runningbalance: null,
   openBalance: null,
   addAdjustmentTransaction: true,
-=======
-  runningbalance: null,
->>>>>>> 74dce17f
 };