// ConfigurationForm.tsx
import { useEffect, useState } from "react";
import { View, Text } from "react-native";
import TextInputField from "../TextInputField";
import Button from "../Button";
import { Inserts, Updates } from "@/src/types/db/Tables.Types";
<<<<<<< HEAD
import { useUpsertConfiguration } from "@/src/services//Configurations.Service";
=======
import { useConfigurationService } from "@/src/services/Configurations.Service";
>>>>>>> 70202e00

export type ConfigurationFormType = {
  id?: string;
  table: string;
  type: string;
  key: string;
  value: string;
};

export const initialState: ConfigurationFormType = {
  table: "",
  type: "",
  key: "",
  value: "",
};

export default function ConfigurationForm({
  configuration,
  onSuccess,
}: {
  configuration?: ConfigurationFormType;
  onSuccess?: () => void;
}) {
  const [formData, setFormData] = useState<ConfigurationFormType>(configuration || initialState);
  const configService = useConfigurationService();
  const { mutate, isPending } = configService.upsert();

  useEffect(() => {
    if (configuration) setFormData(configuration);
  }, [configuration]);

  const handleChange = (name: keyof ConfigurationFormType, value: string) => {
    setFormData(prev => ({ ...prev, [name]: value }));
  };

  const handleSubmit = () => {
    mutate(
      { form: formData },
      {
        onSuccess: () => {
          onSuccess && onSuccess();
        },
      },
    );
  };

  return (
    <View className="p-5">
      <TextInputField label="Table" value={formData.table} onChange={text => handleChange("table", text)} />
      <TextInputField label="Type" value={formData.type} onChange={text => handleChange("type", text)} />
      <TextInputField label="Key" value={formData.key} onChange={text => handleChange("key", text)} />
      <TextInputField label="Value" value={formData.value} onChange={text => handleChange("value", text)} />
      <Button
        label={isPending ? "Saving..." : "Save"}
        onPress={handleSubmit}
        isValid={!!formData.table && !!formData.type && !!formData.key && !!formData.value}
      />
    </View>
  );
}<|MERGE_RESOLUTION|>--- conflicted
+++ resolved
@@ -4,11 +4,7 @@
 import TextInputField from "../TextInputField";
 import Button from "../Button";
 import { Inserts, Updates } from "@/src/types/db/Tables.Types";
-<<<<<<< HEAD
-import { useUpsertConfiguration } from "@/src/services//Configurations.Service";
-=======
 import { useConfigurationService } from "@/src/services/Configurations.Service";
->>>>>>> 70202e00
 
 export type ConfigurationFormType = {
   id?: string;
