import { cloneElement, isValidElement, useCallback, useEffect, useMemo, useState } from "react";
import { FlatList, Platform, Pressable, Text, View } from "react-native";

import {
  DropDownProps,
  ListContainerProps,
  OptionItem,
  RenderListProps,
  RenderOptionProps,
} from "@/src/types/components/DropdownField.Types";
import { Account, TransactionCategory } from "@/src/types/database/Tables.Types";
import Button from "./Button";
import MyIcon from "./MyIcon";
import MyModal from "./MyModal";

function DropdownField({
  options,
  onSelect,
  selectedValue,
  label,
  isModal = Platform.OS !== "web",
  groupBy,
  isWritable = false,
  nestedForm,
  onNestedFormSuccess,
}: DropDownProps) {
  const [isOpen, setIsOpen] = useState(false);
  const [isNestedFormOpen, setIsNestedFormOpen] = useState(false);
  const [selectedItem, setSelectedItem] = useState<OptionItem | null>(null);
  const [buttonLayout, setButtonLayout] = useState({ height: 0, width: 0, top: 0, y: 0, x: 0 });

  const groupedOptions = useMemo(
    () => (groupBy ? [...new Set(options.map(option => option.group))] : options),
    [groupBy, options],
  );

  useEffect(() => {
    if (options && selectedValue) {
      const item = options.find(i => i.id === selectedValue) ?? null;
      setSelectedItem(item);
    }
  }, [selectedValue, options]);

  useEffect(() => {
<<<<<<< HEAD
    const handleOutsideClick = () => {
=======
    if (selectedItem) {
      onSelect(selectedItem);
    }
  }, [selectedItem, onSelect]);

  useEffect(() => {
    const handleOutsideClick = (event: any) => {
>>>>>>> 2e30eaf1
      setIsOpen(false);
    };

    if (isOpen && Platform.OS === "web") {
      // Small timeout to prevent immediate closing
      const timeoutId = setTimeout(() => {
        document.addEventListener("click", handleOutsideClick);
      }, 0);

      return () => {
        clearTimeout(timeoutId);
        document.removeEventListener("click", handleOutsideClick);
      };
    }
  }, [isOpen]);

  const toggleDropdown = useCallback((e?: any) => {
    if (e && Platform.OS === "web") {
      e.stopPropagation();
    }
    setIsOpen(prev => !prev);
  }, []);

  const onItemPress = useCallback(
    (item: OptionItem) => {
      setSelectedItem(item);
      onSelect(item);
      setIsOpen(false);
    },
    [onSelect],
  );

  const onButtonLayout = useCallback((event: any) => {
    const { height, width, y, top, x } = event.nativeEvent.layout;
    setButtonLayout({ height, width, top, y, x });
  }, []);

  const handleNestedFormClose = useCallback(
    (newItem?: any) => {
      setIsNestedFormOpen(false);
      if (newItem && onNestedFormSuccess) {
        onNestedFormSuccess(newItem);
        // Don't close the main dropdown immediately - let user see the new item
      }
    },
    [onNestedFormSuccess],
  );

  // Clone nested form with onSuccess prop if it exists
  const wrappedNestedForm = useMemo(() => {
    if (!nestedForm || !onNestedFormSuccess) return nestedForm;

    // Clone the React element and inject the onSuccess prop
    if (isValidElement(nestedForm)) {
      return cloneElement(nestedForm, {
        onSuccess: handleNestedFormClose,
      } as any);
    }

    return nestedForm;
  }, [nestedForm, onNestedFormSuccess, handleNestedFormClose]);

  return (
    <>
      <View onLayout={onButtonLayout} className="my-1 flex-1 relative">
        {isWritable ? (
          <Text>Not Yet implemented</Text>
        ) : (
          <Pressable
            className="p-3 rounded border border-gray-300 bg-white items-center"
            onPress={toggleDropdown}
            style={Platform.OS === "web" ? { zIndex: isOpen ? 1000 : 1 } : undefined}
          >
            <Text selectable={false}>{selectedItem ? selectedItem.label : label ? label : "Select"}</Text>
          </Pressable>
        )}
      </View>

      {options && isOpen && (
        <ListContainer
          isModal={isModal}
          buttonLayout={buttonLayout}
          isOpen={isOpen}
          setIsOpen={setIsOpen}
          nestedForm={wrappedNestedForm}
          isNestedFormOpen={isNestedFormOpen}
          setIsNestedFormOpen={setIsNestedFormOpen}
          onNestedFormSuccess={handleNestedFormClose}
        >
          <RenderList groupedOptions={groupedOptions} options={options} isModal={isModal} onItemPress={onItemPress} />
        </ListContainer>
      )}
    </>
  );
}

function ListContainer({
  children,
  buttonLayout,
  isOpen,
  setIsOpen,
  isModal,
  nestedForm,
  isNestedFormOpen,
  setIsNestedFormOpen,
  onNestedFormSuccess,
}: ListContainerProps) {
  const handleNestedFormClose = useCallback(() => {
    setIsNestedFormOpen(false);
  }, [setIsNestedFormOpen]);

  return (
    <>
      {isModal ? (
        <MyModal isOpen={isOpen} setIsOpen={setIsOpen}>
          <>
            {nestedForm && (
              <MyModal isOpen={isNestedFormOpen} setIsOpen={handleNestedFormClose}>
                {nestedForm}
              </MyModal>
            )}
            <>
              {nestedForm && <Button label="Add New" onPress={() => setIsNestedFormOpen(true)} className="mb-2" />}
              {children}
            </>
          </>
        </MyModal>
      ) : (
        <View
          style={{
            width: buttonLayout.width,
            top: buttonLayout.y + buttonLayout.height,
            left: buttonLayout.x,
            zIndex: 9999,
            position: "absolute",
          }}
          className="bg-card shadow-md rounded-md"
        >
          {children}
        </View>
      )}
    </>
  );
}

function RenderList({ groupedOptions, isModal, options, onItemPress }: RenderListProps) {
  const renderItem = useCallback(
    ({ item }: { item: OptionItem | string | undefined }) => {
      if (typeof item === "string") {
        return (
          <>
            <Text selectable={false} className="p-2 bg-gray-100 text-dark text-sm text-center">
              {item}
            </Text>
            <View
              className={`flex-row flex-wrap border-b border-gray-300 w-full my-1 ${Platform.OS === "web" ? "items-center justify-center" : ""}`}
            >
              {options
                .filter(option => option.group === item)
                .map(option => (
                  <RenderOption key={option.id} isModal={isModal} option={option} onItemPress={onItemPress} isGrouped />
                ))}
            </View>
          </>
        );
      }

      return item ? <RenderOption isModal={isModal} option={item} onItemPress={onItemPress} /> : null;
    },
    [isModal, options, onItemPress],
  );

  const keyExtractor = useCallback(
    (item: OptionItem | string | undefined, index: number) =>
      index.toString() + (item ? (typeof item === "string" ? item : item.id) : ""),
    [],
  );

  return (
    <FlatList
      data={groupedOptions}
      keyExtractor={keyExtractor}
      renderItem={renderItem}
      className={`rounded-md ${isModal ? "max-h-[300px]" : "max-h-40 border border-gray-300"}`}
      contentContainerStyle={{
        backgroundColor: "white",
        padding: isModal ? 8 : 0,
        borderRadius: 8,
      }}
      showsVerticalScrollIndicator={true}
      nestedScrollEnabled={true}
    />
  );
}

const RenderOption = ({ isModal, option, onItemPress, isGrouped }: RenderOptionProps) => {
  const handlePress = useCallback(() => {
    if (!option.disabled) {
      onItemPress(option);
    }
  }, [option, onItemPress]);

  return (
    <Pressable
      key={option.id}
      className={`p-2 gap-2 items-center max-w-48 ${isModal ? "" : "flex-row items-center justify-center"} ${isGrouped ? "" : "border-b border-gray-300 m-auto"} ${option.disabled ? "opacity-50" : ""}`}
      disabled={option.disabled}
      onPress={handlePress}
    >
      {option.icon && (
        <MyIcon
          name={option.icon}
          className={`text-base ${option.iconColorClass ? option.iconColorClass : "text-black"}`}
        />
      )}
      <Text
        selectable={false}
        className={`text-base text-center ${option.disabled ? "text-muted" : option.textColorClass ? `text-${option.textColorClass}` : "text-dark"}`}
      >
        {option.label}
      </Text>
      {!isModal && option.details && (
        <Text className={`text-base ${option.disabled ? "text-muted" : "text-dark"}`}> - </Text>
      )}
      {option.details && (
        <Text selectable={false} className={`text-base text-center ${option.disabled ? "text-muted" : "text-dark"}`}>
          {option.details}
        </Text>
      )}
    </Pressable>
  );
};

export const MyCategoriesDropdown = ({
  selectedValue,
  categories,
  onSelect,
  isModal,
  label = "Category", // Added default label
  showClearButton, // Added
  onClear, // Added
}: {
  selectedValue: string | null | undefined; // More specific type
  categories: TransactionCategory[] | undefined; // Use specific type
  onSelect: (value: OptionItem | null) => any; // onSelect provides OptionItem or null
  isModal: boolean;
  label?: string; // Added label prop
  showClearButton?: boolean; // Added
  onClear?: () => void; // Added
}) => {
  return (
    <View className="flex-row items-end flex-grow">
      <DropdownField
        isModal={isModal}
        label={label} // Use the passed label
        selectedValue={selectedValue}
        options={
          categories?.map(category => ({
            // category is now TransactionCategory
            id: category.id,
            label: category.name ?? "Unnamed Category", // Handle possible null name
            value: category, // The whole category object can be the value
            icon: category.icon ?? undefined, // Handle possible null icon
            iconColorClass: `text-${category.color}`,
            group: category.group?.name ?? "Uncategorized", // Handle possible null group or group.name
          })) ?? []
        }
        groupBy="group"
        onSelect={onSelect} // Pass onSelect directly
      />
      {showClearButton && onClear && selectedValue && (
        <Pressable onPress={onClear} className="p-2 mb-3 ml-1 bg-gray-200 rounded">
          <MyIcon name="X" size={18} className="text-gray-600" />
        </Pressable>
      )}
    </View>
  );
};

export function MyTransactionTypesDropdown({
  selectedValue,
  onSelect,
  isModal,
  isEdit,
  isAdjustmentDisabled = true,
  isInitialDisabled = true,
  isRefundDisabled = true,
  isAdjustmentHidden = true,
  isInitialHidden = true,
  isRefundHidden = true,
}: {
  selectedValue: any;
  onSelect: (value: any) => any;
  isModal: boolean;
  isEdit: boolean;
  isAdjustmentDisabled?: boolean;
  isInitialDisabled?: boolean;
  isRefundDisabled?: boolean;
  isAdjustmentHidden?: boolean;
  isInitialHidden?: boolean;
  isRefundHidden?: boolean;
}) {
  return (
    <DropdownField
      isModal={isModal}
      label="Type"
      options={[
        { id: "Income", label: "Income", value: "Income", disabled: isEdit },
        { id: "Expense", label: "Expense", value: "Expense", disabled: isEdit },
        { id: "Transfer", label: "Transfer", value: "Transfer", disabled: isEdit },
        { id: "Adjustment", label: "Adjustment", value: "Adjustment", disabled: isEdit && isAdjustmentDisabled },
        { id: "Initial", label: "Initial", value: "Initial", disabled: isEdit && isInitialDisabled },
        { id: "Refund", label: "Refund", value: "Refund", disabled: isEdit && isRefundDisabled },
      ]}
      selectedValue={selectedValue}
      onSelect={onSelect}
    />
  );
}

export const ColorsPickerDropdown = ({
  selectedValue,
  handleSelect,
}: {
  selectedValue: any;
  handleSelect: (item: OptionItem | null) => void;
}) => {
  return (
    <DropdownField
      isModal={Platform.OS !== "web"}
      label="Color"
      options={[
        { id: "info-100", label: "Info", value: "info-100", textColorClass: "info-100" },
        { id: "success-100", label: "Success", value: "success-100", textColorClass: "success-100" },
        { id: "warning-100", label: "Warning", value: "warning-100", textColorClass: "warning-100" },
        { id: "danger-100", label: "Error", value: "danger-100", textColorClass: "danger-100" },
      ]}
      selectedValue={selectedValue}
      onSelect={handleSelect}
    />
  );
};

export const AccountSelecterDropdown = ({
  label = "Account",
  selectedValue,
  onSelect,
  accounts,
  isModal,
  groupBy,
}: {
  label?: string;
  selectedValue: any;
  onSelect: (item: OptionItem | null) => void;
  accounts: any;
  isModal: boolean;
  groupBy?: string;
}) => {
  return (
    <DropdownField
      isModal={isModal}
      label={label}
      selectedValue={selectedValue}
      options={
        accounts?.map((account: Account & { category: { name: string } }) => ({
          id: account.id,
          label: account.name,
          /*account.owner*/
          details: `${account.balance.toLocaleString("en-US", {
            style: "currency",
            currency: "USD",
          })}`,
          value: account,
          icon: account.icon,
          iconColorClass: `text-${account.color.replace("100", "500") ?? "gray-500"}`,
          group: account.category?.name,
        })) ?? []
      }
      groupBy={groupBy ? "group" : undefined}
      onSelect={onSelect}
    />
  );
};

export default DropdownField;<|MERGE_RESOLUTION|>--- conflicted
+++ resolved
@@ -42,17 +42,13 @@
   }, [selectedValue, options]);
 
   useEffect(() => {
-<<<<<<< HEAD
-    const handleOutsideClick = () => {
-=======
     if (selectedItem) {
       onSelect(selectedItem);
     }
   }, [selectedItem, onSelect]);
 
   useEffect(() => {
-    const handleOutsideClick = (event: any) => {
->>>>>>> 2e30eaf1
+    const handleOutsideClick = () => {
       setIsOpen(false);
     };
 
