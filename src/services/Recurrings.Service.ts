import { useMutation, useQuery } from "@tanstack/react-query";
import { Recurring, Inserts, Updates } from "@/src/types/db/Tables.Types";
import { TableNames } from "@/src/types/db/TableNames";
import {
  listRecurrings,
  getRecurringById,
  createRecurring,
  updateRecurring,
  deleteRecurring,
} from "@/src/repositories";
// Import createTransaction from Transactions.api
import { createTransaction } from "@/src/repositories";
import { Inserts as TransactionInserts } from "@/src/types/db/Tables.Types"; // For Transaction DTO
import { queryClient } from "@/src/providers/QueryProvider";
import { useAuth } from "@/src/providers/AuthProvider";
import { useStorageMode } from "@/src/providers/StorageModeProvider";
import { Session } from "@supabase/supabase-js";
import dayjs from "dayjs";
import { IService } from "./IService";

export interface IRecurringService
  extends IService<Recurring, Inserts<TableNames.Recurrings>, Updates<TableNames.Recurrings>> {}

export function useRecurringService(): IRecurringService {
  const { session } = useAuth();
  const tenantId = session?.user?.user_metadata?.tenantid;
  const userId = session?.user?.id;
  const { dbContext } = useStorageMode();
  const recurringRepo = dbContext.RecurringRepository();

  // Repository-based Recurring hooks
  const findAll = () => {
    return useQuery<Recurring[]>({
      queryKey: [TableNames.Recurrings, tenantId, "repo"],
      queryFn: async () => {
        if (!tenantId) throw new Error("Tenant ID not found in session");
        return recurringRepo.findAll({}, tenantId);
      },
      enabled: !!tenantId,
    });
  };

  const findById = (id?: string) => {
    return useQuery<Recurring | null>({
      queryKey: [TableNames.Recurrings, id, tenantId, "repo"],
      queryFn: async () => {
        if (!id) throw new Error("ID is required");
        if (!tenantId) throw new Error("Tenant ID not found in session");
        return recurringRepo.findById(id, tenantId);
      },
      enabled: !!id && !!tenantId,
    });
  };

  const create = () => {
    if (!session) throw new Error("Session not found");
    return useMutation({
      mutationFn: async (data: Inserts<TableNames.Recurrings>) => {
        return await createRepoHelper(data, session, recurringRepo);
      },
      onSuccess: async () => {
        await queryClient.invalidateQueries({ queryKey: [TableNames.Recurrings] });
      },
    });
  };

  const update = () => {
    if (!session) throw new Error("Session not found");
    return useMutation({
      mutationFn: async ({ form, original }: { form: Updates<TableNames.Recurrings>; original: Recurring }) => {
        return await updateRepoHelper(form, session, recurringRepo);
      },
      onSuccess: async () => {
        await queryClient.invalidateQueries({ queryKey: [TableNames.Recurrings] });
      },
    });
  };

  const softDelete = () => {
    if (!session) throw new Error("Session not found");
    return useMutation({
      mutationFn: async (id: string) => {
        if (!tenantId) throw new Error("Tenant ID not found in session");
        return await recurringRepo.softDelete(id, tenantId);
      },
      onSuccess: async () => {
        await queryClient.invalidateQueries({ queryKey: [TableNames.Recurrings] });
      },
    });
  };

  const restore = () => {
    if (!session) throw new Error("Session not found");
    return useMutation({
      mutationFn: async (id: string) => {
        if (!tenantId) throw new Error("Tenant ID not found in session");
        return await recurringRepo.restore(id, tenantId);
      },
      onSuccess: async () => {
        await queryClient.invalidateQueries({ queryKey: [TableNames.Recurrings] });
      },
    });
  };

  const executeRecurringAction = () => {
    if (!session) throw new Error("Session not found");
    return useMutation({
      mutationFn: async (params: { item: Recurring; amount?: number }) => {
        // This is a simplified implementation - in production you'd want to implement
        // the full recurring transaction logic here
        throw new Error("Execute recurring action not yet implemented in repository layer");
      },
      onSuccess: async () => {
        await queryClient.invalidateQueries({ queryKey: [TableNames.Recurrings] });
        await queryClient.invalidateQueries({ queryKey: [TableNames.Transactions] });
      },
    });
  };

  // Legacy hooks for backward compatibility
  // const useListRecurrings = (filters?: any) => useListRecurringsLegacy(filters);
  // const useGetRecurring = (id?: string) => useGetRecurringLegacy(id);
  // const useCreateRecurring = () => useCreateRecurringLegacy();
  // const useUpdateRecurring = () => useUpdateRecurringLegacy();
  // const useDeleteRecurring = () => useDeleteRecurringLegacy();
  // const useExecuteRecurringAction = () => useExecuteRecurringActionLegacy();

  return {
    // Repository-based methods (new) - using simple method names
    findAll,
    findById,
    create,
    update,
    softDelete,
    delete: softDelete,
    restore,
    executeRecurringAction,

    // Legacy methods (backward compatibility)
    // useListRecurrings,
    // useGetRecurring,
    // useCreateRecurring,
    // useUpdateRecurring,
    // useDeleteRecurring,
    // useExecuteRecurringAction,

    // Direct repository access
    repo: recurringRepo,
  };
}

// Repository-based helper functions
const createRepoHelper = async (formData: Inserts<TableNames.Recurrings>, session: Session, repository: any) => {
  let userId = session.user.id;
  let tenantid = session.user.user_metadata.tenantid;

  formData.createdat = dayjs().format("YYYY-MM-DDTHH:mm:ssZ");
  formData.createdby = userId;
  formData.tenantid = tenantid;

  const newEntity = await repository.create(formData, tenantid);
  return newEntity;
};

const updateRepoHelper = async (formData: Updates<TableNames.Recurrings>, session: Session, repository: any) => {
  let userId = session.user.id;

  formData.updatedby = userId;
  formData.updatedat = dayjs().format("YYYY-MM-DDTHH:mm:ssZ");

  if (!formData.id) throw new Error("ID is required for update");
  const updatedEntity = await repository.update(formData.id, formData);
  return updatedEntity;
};

// Legacy functions for backward compatibility
// export const useListRecurringsLegacy = (filters?: any) => {
//   const { session } = useAuth();
//   const tenantId = session?.user?.user_metadata?.tenantid;
//   return useQuery<Recurring[]>({
//     queryKey: [TableNames.Recurrings, tenantId, filters],
//     queryFn: async () => {
//       if (!tenantId) throw new Error("Tenant ID not found in session");
//       return listRecurrings({ tenantId, filters });
//     },
//     enabled: !!tenantId,
//   });
// };

// export const useGetRecurringLegacy = (id?: string) => {
//   const { session } = useAuth();
//   const tenantId = session?.user?.user_metadata?.tenantid;
//   return useQuery<Recurring | null>({
//     queryKey: [TableNames.Recurrings, id, tenantId],
//     queryFn: async () => {
//       if (!id) throw new Error("ID is required");
//       if (!tenantId) throw new Error("Tenant ID not found in session");
//       return getRecurringById(id, tenantId);
//     },
//     enabled: !!id && !!tenantId,
//   });
// };

// export const useCreateRecurringLegacy = () => {
//   const { session } = useAuth();
//   const userId = session?.user.id;
//   const tenantId = session?.user?.user_metadata?.tenantid;

//   return useMutation({
//     mutationFn: async (recurringData: Inserts<TableNames.Recurrings>) => {
//       if (!tenantId || !userId) throw new Error("User or Tenant ID not found");

//       const dataToInsert: Inserts<TableNames.Recurrings> = {
//         ...(recurringData as any),
//         tenantid: tenantId,
//         createdby: userId,
//         createdat: dayjs().toISOString(),
//       };

//       return createRecurring(dataToInsert, tenantId);
//     },
//     onSuccess: async () => {
//       await queryClient.invalidateQueries({ queryKey: [TableNames.Recurrings] });
//     },
//     onError: error => {
//       console.error("Error creating recurring:", error);
//       throw error;
//     },
//   });
// };

// export const useUpdateRecurringLegacy = () => {
//   const { session } = useAuth();
//   const userId = session?.user.id;
//   const tenantId = session?.user?.user_metadata?.tenantid;

//   return useMutation({
//     mutationFn: async ({ id, recurringData }: { id: string; recurringData: Updates<TableNames.Recurrings> }) => {
//       if (!tenantId || !userId) throw new Error("User or Tenant ID not found");

//       const {
//         category: categoryObject,
//         account: accountObject,
//         source_account: sourceAccountObject,
//         ...coreRecurringProps
//       } = recurringData as any;

//       const dataToUpdate: Partial<Updates<TableNames.Recurrings>> = {
//         ...coreRecurringProps,
//         updatedby: userId,
//         updatedat: dayjs().toISOString(),
//       };

//       if (categoryObject && typeof categoryObject === "object" && "id" in categoryObject) {
//         dataToUpdate.categoryid = (categoryObject as { id: string }).id;
//       }

//       if (sourceAccountObject && typeof sourceAccountObject === "object" && "id" in sourceAccountObject) {
//         dataToUpdate.sourceaccountid = (sourceAccountObject as { id: string }).id;
//       } else if (accountObject && typeof accountObject === "object" && "id" in accountObject) {
//         dataToUpdate.sourceaccountid = (accountObject as { id: string }).id;
//       }

//       delete (dataToUpdate as any).category;
//       delete (dataToUpdate as any).account;
//       delete (dataToUpdate as any).source_account;

//       return updateRecurring(id, dataToUpdate as Updates<TableNames.Recurrings>, tenantId);
//     },
//     onSuccess: async (_, variables) => {
//       await queryClient.invalidateQueries({ queryKey: [TableNames.Recurrings] });
//       await queryClient.invalidateQueries({ queryKey: [TableNames.Recurrings, variables.id, tenantId] });
//     },
//     onError: error => {
//       console.error("Error updating recurring:", error);
//       throw error;
//     },
//   });
// };

// export const useDeleteRecurringLegacy = () => {
//   const { session } = useAuth();
//   const userId = session?.user.id;
//   const tenantId = session?.user?.user_metadata?.tenantid;

//   return useMutation({
//     mutationFn: async (id: string) => {
//       if (!tenantId || !userId) throw new Error("User or Tenant ID not found");
//       return deleteRecurring(id, tenantId, userId);
//     },
//     onSuccess: async () => {
//       await queryClient.invalidateQueries({ queryKey: [TableNames.Recurrings] });
//     },
//     onError: error => {
//       console.error("Error deleting recurring:", error);
//       throw error;
//     },
//   });
// };

// export const useExecuteRecurringActionLegacy = () => {
//   const { session } = useAuth();
//   const userId = session?.user.id;
//   const tenantId = session?.user?.user_metadata?.tenantid;
//   const { dbContext } = useStorageMode();
//   const accountRepo = dbContext.AccountRepository();

//   return useMutation({
//     mutationFn: async (params: { item: Recurring; amount?: number }) => {
//       const { item: recurring, amount } = params;
//       if (!tenantId || !userId) throw new Error("User or Tenant ID not found");

//       if (!recurring || !recurring.isactive) {
//         throw new Error("Recurring not found, not active, or does not belong to tenant.");
//       }

//       const currentNextOccurrenceDate = dayjs(recurring.nextoccurrencedate);

//       const transactionPayload: TransactionInserts<TableNames.Transactions> = {
//         name: recurring.name,
//         description: recurring.description,
//         amount: typeof amount === "number" && !isNaN(amount) ? amount : (recurring.amount ?? 0),
//         date: currentNextOccurrenceDate.toISOString(),
//         accountid: recurring.sourceaccountid,
//         payee: recurring.payeename,
//         notes: recurring.notes,
//         type: recurring.type,
//         tenantid: tenantId,
//         createdby: userId,
//         createdat: dayjs().toISOString(),
//         categoryid: recurring.categoryid ?? " ",
//       };

//       const newTransaction = await createTransaction(transactionPayload);
//       if (!newTransaction) {
//         throw new Error("Failed to create transaction for recurring.");
//       }

//       if (typeof transactionPayload.amount !== "number" || isNaN(transactionPayload.amount)) {
//         throw new Error("Transaction amount is invalid for account balance update.");
//       }
//       await accountRepo.updateAccountBalance(recurring.sourceaccountid, transactionPayload.amount, tenantId);

//       let newNextOccurrenceDate: dayjs.Dayjs;
//       const rrule = recurring.recurrencerule;
//       let freq = "MONTHLY";
//       let interval = 1;

//       if (rrule) {
//         const freqMatch = rrule.match(/FREQ=([^;]+)/);
//         const intervalMatch = rrule.match(/INTERVAL=(\d+)/);
//         if (freqMatch && freqMatch[1]) freq = freqMatch[1];
//         if (intervalMatch && intervalMatch[1]) interval = parseInt(intervalMatch[1], 10);
//       }

//       if (interval <= 0) interval = 1;

//       switch (freq.toUpperCase()) {
//         case "DAILY":
//           newNextOccurrenceDate = currentNextOccurrenceDate.add(interval, "day");
//           break;
//         case "WEEKLY":
//           newNextOccurrenceDate = currentNextOccurrenceDate.add(interval, "week");
//           break;
//         case "MONTHLY":
//           newNextOccurrenceDate = currentNextOccurrenceDate.add(interval, "month");
//           break;
//         case "YEARLY":
//           newNextOccurrenceDate = currentNextOccurrenceDate.add(interval, "year");
//           break;
//         default:
//           newNextOccurrenceDate = currentNextOccurrenceDate.add(1, "month");
//           console.warn(`Unsupported frequency: ${freq}. Defaulting to monthly.`);
//       }

//       const recurringUpdateData: Updates<TableNames.Recurrings> = {
//         lastexecutedat: currentNextOccurrenceDate.toISOString(),
//         nextoccurrencedate: newNextOccurrenceDate.format("YYYY-MM-DD"),
//         updatedby: userId,
//         updatedat: dayjs().toISOString(),
//       };

//       if (recurring.enddate && newNextOccurrenceDate.isAfter(dayjs(recurring.enddate))) {
//         (recurringUpdateData as any).isactive = false;
//       }

//       await updateRecurring(recurring.id, recurringUpdateData, tenantId);

//       return { newTransaction, updatedRecurring: recurringUpdateData };
//     },
//     onSuccess: async (data, variables) => {
//       await queryClient.invalidateQueries({ queryKey: [TableNames.Recurrings, tenantId] });
//       await queryClient.invalidateQueries({ queryKey: [TableNames.Recurrings, variables.item.id, tenantId] });
//       await queryClient.invalidateQueries({ queryKey: [TableNames.Transactions] });
//       await queryClient.invalidateQueries({ queryKey: ["transactionsview"] });
//       await queryClient.invalidateQueries({ queryKey: [TableNames.Accounts] });
//     },
//     onError: error => {
//       console.error("Error executing recurring action:", error);
//       throw error;
//     },
//   });
// };

// Maintain legacy exports for backward compatibility
// export const useListRecurrings = useListRecurringsLegacy;
// export const useGetRecurring = useGetRecurringLegacy;
// export const useCreateRecurring = useCreateRecurringLegacy;
// export const useUpdateRecurring = useUpdateRecurringLegacy;
// export const useDeleteRecurring = useDeleteRecurringLegacy;
// export const useExecuteRecurringAction = useExecuteRecurringActionLegacy;
// Individual hook exports for backward compatibility
export const useExecuteRecurringAction = () => {
  const service = useRecurringService();
  return service.executeRecurringAction();
};

export const useListRecurrings = (filters?: any) => {
  const service = useRecurringService();
  return service.findAll(filters);
};

export const useDeleteRecurring = () => {
  const service = useRecurringService();
  return service.softDelete();
<<<<<<< HEAD
};export
 const useGetRecurring = (id?: string) => {
=======
};
export const useGetRecurring = (id?: string) => {
>>>>>>> 74dce17f
  const service = useRecurringService();
  return service.findById(id);
};

export const useCreateRecurring = () => {
  const service = useRecurringService();
  return service.create();
};

export const useUpdateRecurring = () => {
  const service = useRecurringService();
  return service.update();
};<|MERGE_RESOLUTION|>--- conflicted
+++ resolved
@@ -423,13 +423,8 @@
 export const useDeleteRecurring = () => {
   const service = useRecurringService();
   return service.softDelete();
-<<<<<<< HEAD
-};export
- const useGetRecurring = (id?: string) => {
-=======
 };
 export const useGetRecurring = (id?: string) => {
->>>>>>> 74dce17f
   const service = useRecurringService();
   return service.findById(id);
 };
@@ -437,6 +432,11 @@
 export const useCreateRecurring = () => {
   const service = useRecurringService();
   return service.create();
+};
+
+export const useUpdateRecurring = () => {
+  const service = useRecurringService();
+  return service.update();
 };
 
 export const useUpdateRecurring = () => {
